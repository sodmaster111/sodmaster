--- conflicted
+++ resolved
@@ -22,24 +22,7 @@
 
 VERSION_INFO = load_version()
 
-<<<<<<< HEAD
 APP_INFO.info({"python": PYTHON_VERSION, "git_sha": GIT_SHA})
-=======
-logging.info(
-    "Application startup | python_version=%s git_sha=%s build_time=%s",
-    VERSION_INFO["python"],
-    VERSION_INFO["git_sha"],
-    VERSION_INFO["build_time"],
-)
-
-APP_INFO.info(
-    {
-        "python": VERSION_INFO["python"],
-        "git_sha": VERSION_INFO["git_sha"],
-        "build_time": VERSION_INFO["build_time"],
-    }
-)
->>>>>>> ad1bd128
 
 CRITICAL_DEPENDENCIES_READY = True
 

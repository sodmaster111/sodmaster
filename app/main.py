import inspect
import logging
import os
from datetime import datetime
from platform import python_version

import uvicorn
from fastapi import BackgroundTasks, FastAPI, Request, Response

from app.cgo.routes import router as cgo_router
<<<<<<< HEAD
from app.metrics import APP_INFO, record_http_request
from app.prometheus import CONTENT_TYPE_LATEST, generate_latest
=======
from app.infra import InMemoryJobStore, JobStore, RedisJobStore
>>>>>>> 88625e12
from app.ops.routes import router as ops_router
from app.services.tasks import run_crew_task, task_results

logging.basicConfig(level=logging.INFO, format="%(asctime)s %(levelname)s %(message)s")

GIT_SHA = os.environ.get("GIT_SHA", "unknown")
BUILD_TIME = datetime.utcnow().isoformat() + "Z"
PYTHON_VERSION = python_version()

logging.info(
    "Application startup | python_version=%s git_sha=%s build_time=%s",
    PYTHON_VERSION,
    GIT_SHA,
    BUILD_TIME,
)

APP_INFO.info({"python": PYTHON_VERSION, "git_sha": GIT_SHA})

CRITICAL_DEPENDENCIES_READY = True


app = FastAPI(
    title="Sodmaster C-unit (MAF Gateway v2.0)",
    description=(
        "Внутренний A2A (Agent-to-Agent) API-шлюз. Управляется COO-AI (MAF) для "
        "делегирования задач департаментам CrewAI."
    ),
)


def _create_job_store() -> JobStore:
    redis_url = os.environ.get("REDIS_URL", "").strip()
    if redis_url:
        try:
            store = RedisJobStore(redis_url)
            logging.info("Using RedisJobStore")
            return store
        except Exception:  # pragma: no cover - logged for observability
            logging.exception("Failed to initialise RedisJobStore, falling back")

    logging.info("Using InMemoryJobStore")
    return InMemoryJobStore()


app.state.job_store = _create_job_store()

app.include_router(cgo_router, prefix="/api/v1/cgo")
app.include_router(ops_router)


<<<<<<< HEAD
@app.middleware("http")
async def observe_requests(request: Request, call_next):
    response = await call_next(request)
    path = request.url.path
    record_http_request(path)
    return response
=======
@app.on_event("shutdown")
async def _shutdown_job_store() -> None:
    job_store = getattr(app.state, "job_store", None)
    if job_store is None:
        return

    close = getattr(job_store, "close", None)
    if callable(close):  # pragma: no branch - minimal branching for coverage
        result = close()
        if inspect.isawaitable(result):
            await result
>>>>>>> 88625e12


@app.get("/")
def read_root():
    # Проверка, что API-ключи загружены
    openrouter_key = os.environ.get("OPENROUTER_API_KEY", "NOT_SET")
    leonardo_key = os.environ.get("LEONARDO_API_KEY", "NOT_SET")
    return {
        "status": "Sodmaster C-Unit MAF Gateway is online.",
        "openrouter_status": "LOADED" if openrouter_key != "NOT_SET" else "MISSING",
        "leonardo_status": "LOADED" if leonardo_key != "NOT_SET" else "MISSING",
        "exa_status": "LOADED"
        if os.environ.get("EXA_API_KEY", "NOT_SET") != "NOT_SET"
        else "MISSING",
        "serper_status": "LOADED"
        if os.environ.get("SERPER_API_KEY", "NOT_SET") != "NOT_SET"
        else "MISSING",
    }


@app.get("/healthz")
def healthz():
    return {"status": "ok"}


@app.get("/readyz")
def readyz():
    return {"status": "ok", "dependencies_ready": CRITICAL_DEPENDENCIES_READY}


@app.get("/metrics")
def metrics():
    return Response(generate_latest(), media_type=CONTENT_TYPE_LATEST)


@app.get("/version")
def version():
    return {"git_sha": GIT_SHA, "build_time": BUILD_TIME, "python": PYTHON_VERSION}


@app.post("/api/v1/cto/run-research")
async def run_cto_task(background_tasks: BackgroundTasks):
    """Эндпоинт для CTO-AI (MAF), чтобы запустить CTO-Crew (CrewAI)."""
    from agents.cto_crew import cto_crew

    task_id = "cto_task_latest"
    task_results[task_id] = {"status": "running"}

    background_tasks.add_task(run_crew_task, cto_crew, task_id, {})

    return {"status": "CTO Crew Task Started", "task_id": task_id}


@app.get("/api/v1/get-task-result/{task_id}")
async def get_task_result(task_id: str):
    """Проверяет статус и результат выполненной задачи Crew."""
    result = task_results.get(task_id, {"status": "not_found"})
    return result


if __name__ == "__main__":
    uvicorn.run(app, host="0.0.0.0", port=8000)<|MERGE_RESOLUTION|>--- conflicted
+++ resolved
@@ -8,12 +8,8 @@
 from fastapi import BackgroundTasks, FastAPI, Request, Response
 
 from app.cgo.routes import router as cgo_router
-<<<<<<< HEAD
 from app.metrics import APP_INFO, record_http_request
 from app.prometheus import CONTENT_TYPE_LATEST, generate_latest
-=======
-from app.infra import InMemoryJobStore, JobStore, RedisJobStore
->>>>>>> 88625e12
 from app.ops.routes import router as ops_router
 from app.services.tasks import run_crew_task, task_results
 
@@ -64,26 +60,12 @@
 app.include_router(ops_router)
 
 
-<<<<<<< HEAD
 @app.middleware("http")
 async def observe_requests(request: Request, call_next):
     response = await call_next(request)
     path = request.url.path
     record_http_request(path)
     return response
-=======
-@app.on_event("shutdown")
-async def _shutdown_job_store() -> None:
-    job_store = getattr(app.state, "job_store", None)
-    if job_store is None:
-        return
-
-    close = getattr(job_store, "close", None)
-    if callable(close):  # pragma: no branch - minimal branching for coverage
-        result = close()
-        if inspect.isawaitable(result):
-            await result
->>>>>>> 88625e12
 
 
 @app.get("/")

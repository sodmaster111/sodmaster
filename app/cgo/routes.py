import logging
<<<<<<< HEAD
import os
import time
=======
from time import perf_counter
>>>>>>> 11e45d8b
from typing import Any, Dict
from uuid import uuid4

from fastapi import APIRouter, BackgroundTasks, HTTPException, Request
from fastapi.responses import JSONResponse
from pydantic import BaseModel
from tenacity import RetryCallState, retry, stop_after_attempt, wait_exponential

from app.infra import JobStore

from app.metrics import record_cgo_job_status

from app.ops.alerts import send_alert

logger = logging.getLogger(__name__)

router = APIRouter()


JOBS: Dict[str, Dict[str, Any]] = {}


<<<<<<< HEAD
def _resolve_slo_threshold() -> float:
    """Return the configured latency SLO threshold in seconds."""

    value = os.getenv("SLO_JOB_SEC", "60")
    try:
        return float(value)
    except ValueError:
        logger.warning(
            {"event": "invalid_slo_config", "value": value, "default": 60},
        )
        return 60.0


def _check_job_duration(job_id: str, start_ts: float, threshold: float) -> None:
    """Emit an alert if the job execution time breached the latency SLO."""

    duration = time.monotonic() - start_ts
    if duration > threshold:
        send_alert(
            "latency_slo_miss",
            {
                "job_id": job_id,
                "duration_sec": duration,
                "threshold_sec": threshold,
            },
        )
=======
def _mark_job_status(job_id: str, status: str, result: Any = None) -> None:
    JOBS[job_id] = {"status": status, "result": result}
>>>>>>> 11e45d8b


def _run_marketing_campaign_job(job_id: str) -> None:
    """Execute the CGO Crew job and persist the result in the in-memory registry."""
    from agents.cgo_crew import cgo_crew
    logger.info({"event": "cgo_start", "job_id": job_id})
<<<<<<< HEAD
    slo_threshold = _resolve_slo_threshold()
    start_ts = time.monotonic()
=======
    record_cgo_job_status("running")
    start_time = perf_counter()
>>>>>>> 11e45d8b
    try:
        result = _execute_marketing_campaign(job_id)
    except Exception as exc:  # pragma: no cover - safeguard for unexpected issues
        duration = perf_counter() - start_time
        _mark_job_status(job_id, "failed", {"error": str(exc)})
        record_cgo_job_status("failed", duration)
        logger.exception("CGO marketing campaign job failed", extra={"job_id": job_id})
        send_alert("job_failed", {"job_id": job_id, "error": str(exc)})
        _check_job_duration(job_id, start_ts, slo_threshold)
        logger.info({"event": "cgo_done", "job_id": job_id, "status": "failed"})
        return

<<<<<<< HEAD
    JOBS[job_id] = {"status": "done", "result": result}
    _check_job_duration(job_id, start_ts, slo_threshold)
=======
    duration = perf_counter() - start_time
    _mark_job_status(job_id, "done", result)
    record_cgo_job_status("done", duration)
>>>>>>> 11e45d8b
    logger.info({"event": "cgo_done", "job_id": job_id, "status": "done"})


@router.post("/run-marketing-campaign")
async def run_marketing_campaign(
    background_tasks: BackgroundTasks,
    payload: Optional[MarketingCampaignRequest] = None,
):
    """Эндпоинт для CGO-AI (MAF), чтобы запустить CGO-Crew (CrewAI)."""

    job_id = str(uuid4())
    _mark_job_status(job_id, "running", None)
    record_cgo_job_status("accepted")

    background_tasks.add_task(_run_marketing_campaign_job, job_store, job_id)

    return JSONResponse(
        status_code=202,
        content={"status": "accepted", "job_id": job_id},
    )


@router.get("/jobs/{job_id}")
async def get_job_status(request: Request, job_id: str) -> Dict[str, Any]:
    job_store: JobStore = request.app.state.job_store
    job = await job_store.get(job_id)
    if job is None:
        raise HTTPException(status_code=404, detail="Job not found")

    return {"status": job.get("status"), "result": job.get("result")}<|MERGE_RESOLUTION|>--- conflicted
+++ resolved
@@ -1,10 +1,6 @@
 import logging
-<<<<<<< HEAD
 import os
 import time
-=======
-from time import perf_counter
->>>>>>> 11e45d8b
 from typing import Any, Dict
 from uuid import uuid4
 
@@ -27,7 +23,6 @@
 JOBS: Dict[str, Dict[str, Any]] = {}
 
 
-<<<<<<< HEAD
 def _resolve_slo_threshold() -> float:
     """Return the configured latency SLO threshold in seconds."""
 
@@ -54,23 +49,14 @@
                 "threshold_sec": threshold,
             },
         )
-=======
-def _mark_job_status(job_id: str, status: str, result: Any = None) -> None:
-    JOBS[job_id] = {"status": status, "result": result}
->>>>>>> 11e45d8b
 
 
 def _run_marketing_campaign_job(job_id: str) -> None:
     """Execute the CGO Crew job and persist the result in the in-memory registry."""
     from agents.cgo_crew import cgo_crew
     logger.info({"event": "cgo_start", "job_id": job_id})
-<<<<<<< HEAD
     slo_threshold = _resolve_slo_threshold()
     start_ts = time.monotonic()
-=======
-    record_cgo_job_status("running")
-    start_time = perf_counter()
->>>>>>> 11e45d8b
     try:
         result = _execute_marketing_campaign(job_id)
     except Exception as exc:  # pragma: no cover - safeguard for unexpected issues
@@ -83,14 +69,8 @@
         logger.info({"event": "cgo_done", "job_id": job_id, "status": "failed"})
         return
 
-<<<<<<< HEAD
     JOBS[job_id] = {"status": "done", "result": result}
     _check_job_duration(job_id, start_ts, slo_threshold)
-=======
-    duration = perf_counter() - start_time
-    _mark_job_status(job_id, "done", result)
-    record_cgo_job_status("done", duration)
->>>>>>> 11e45d8b
     logger.info({"event": "cgo_done", "job_id": job_id, "status": "done"})
 
 
